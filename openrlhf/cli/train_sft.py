import argparse
import math
import os
from datetime import datetime

from transformers.trainer import get_scheduler

from openrlhf.datasets import SFTDataset
from openrlhf.models import Actor
from openrlhf.trainer import SFTTrainer
from openrlhf.utils import blending_datasets, get_strategy, get_tokenizer


def train(args):
    # configure strategy
    strategy = get_strategy(args)
    strategy.setup_distributed()

    # configure model
    # load huggingface model
    model = Actor(
        args.pretrain,
        use_flash_attention_2=args.flash_attn,
        bf16=args.bf16,
        load_in_4bit=args.load_in_4bit,
        lora_rank=args.lora_rank,
        lora_alpha=args.lora_alpha,
        target_modules=args.target_modules,
        exclude_modules=args.exclude_modules,
        lora_dropout=args.lora_dropout,
        ds_config=strategy.get_ds_train_config(is_actor=True),
        packing_samples=args.packing_samples,
        use_liger_kernel=args.use_liger_kernel,
    )
    # configure tokenizer
    tokenizer = get_tokenizer(args.pretrain, model.model, "right", strategy, use_fast=not args.disable_fast_tokenizer)
    strategy.print(model)

    # gradient_checkpointing
    if args.gradient_checkpointing:
        model.gradient_checkpointing_enable(
            gradient_checkpointing_kwargs={"use_reentrant": args.gradient_checkpointing_use_reentrant}
        )

    # configure optimizer
    optim = strategy.create_optimizer(model, lr=args.learning_rate, betas=args.adam_betas, weight_decay=args.l2)

    # prepare for data and dataset
    train_data = blending_datasets(
        args.dataset,
        args.dataset_probs,
        strategy,
        args.seed,
        max_count=args.max_samples,
    )
    train_data = train_data.select(range(min(args.max_samples, len(train_data))))
    train_dataset = SFTDataset(
        train_data,
        tokenizer,
        args.max_len,
        strategy,
        pretrain_mode=args.pretrain_mode,
        input_template=args.input_template,
        multiple_of=args.ring_attn_size,
        multiturn=args.multiturn,
    )
    # prepare dataloader
    train_dataloader = strategy.setup_dataloader(
        train_dataset,
        args.micro_train_batch_size,
        True,
        True,
        train_dataset.collate_fn,
<<<<<<< HEAD
    )
    eval_dataloader = strategy.setup_dataloader(
        eval_dataset,
        args.micro_train_batch_size,
        True,
        False,
        eval_dataset.collate_fn,
=======
>>>>>>> 64ad6d05
    )

    eval_dataloader = None
    if getattr(args, "eval_dataset", None):
        eval_data = blending_datasets(
            args.eval_dataset,
            None,
            strategy,
        )
        eval_dataset = SFTDataset(
            eval_data,
            tokenizer,
            args.max_len,
            strategy,
            pretrain_mode=args.pretrain_mode,
            input_template=args.input_template,
            multiple_of=args.ring_attn_size,
            multiturn=args.multiturn,
        )
        eval_dataloader = strategy.setup_dataloader(
            eval_dataset,
            args.micro_train_batch_size,
            True,
            False,
            eval_dataset.collate_fn,
        )

    # scheduler
    num_update_steps_per_epoch = len(train_dataset) // args.train_batch_size
    max_steps = math.ceil(args.max_epochs * num_update_steps_per_epoch)

    scheduler = get_scheduler(
        args.lr_scheduler,
        optim,
        num_warmup_steps=math.ceil(max_steps * args.lr_warmup_ratio),
        num_training_steps=max_steps,
        scheduler_specific_kwargs={"min_lr": args.learning_rate * 0.1},
    )

    # prepare models
    (model, optim, scheduler) = strategy.prepare((model, optim, scheduler))

    # load checkpoint
    consumed_samples = 0
    if args.load_checkpoint and os.path.exists(args.ckpt_path):
        _, states = strategy.load_ckpt(model.model, args.ckpt_path)
        consumed_samples = states["consumed_samples"]
        strategy.print(f"Loaded the checkpoint: {args.ckpt_path}, consumed_samples: {consumed_samples}")

    os.makedirs(args.save_path, exist_ok=True)

    # configure Trainer
    trainer = SFTTrainer(
        model=model,
        strategy=strategy,
        optim=optim,
        train_dataloader=train_dataloader,
        eval_dataloader=eval_dataloader,
        scheduler=scheduler,
        max_norm=args.max_norm,
        pretrain_mode=args.pretrain_mode,
        batch_size=args.train_batch_size,
        max_epochs=args.max_epochs,
        tokenizer=tokenizer,
        save_hf_ckpt=args.save_hf_ckpt,
        disable_ds_ckpt=args.disable_ds_ckpt,
    )

    trainer.fit(args, consumed_samples, num_update_steps_per_epoch)

    # save model checkpoint after fitting on only rank0
    strategy.save_model(model, tokenizer, args.save_path)


if __name__ == "__main__":
    parser = argparse.ArgumentParser()
    # Checkpoint
    parser.add_argument("--save_path", type=str, default="./ckpt")
    parser.add_argument("--save_steps", type=int, default=-1)
    parser.add_argument("--save_hf_ckpt", action="store_true", default=False)
    parser.add_argument("--disable_ds_ckpt", action="store_true", default=False)
    parser.add_argument("--logging_steps", type=int, default=1)
    parser.add_argument("--eval_steps", type=int, default=-1)
    parser.add_argument("--ckpt_path", type=str, default="./ckpt/checkpoints_sft")
    parser.add_argument("--max_ckpt_num", type=int, default=3)
    parser.add_argument("--max_ckpt_mem", type=int, default=1e8)
    parser.add_argument("--load_checkpoint", action="store_true", default=False)
    parser.add_argument("--use_ds_universal_ckpt", action="store_true", default=False)

    # DeepSpeed
    parser.add_argument("--micro_train_batch_size", type=int, default=8, help="batch size per GPU")
    parser.add_argument("--train_batch_size", type=int, default=128, help="Global training batch size")
    parser.add_argument("--max_norm", type=float, default=1.0, help="Gradient clipping")
    parser.add_argument("--gradient_checkpointing", action="store_true", default=False)
    parser.add_argument("--torch_compile", action="store_true", default=False)
    parser.add_argument("--seed", type=int, default=42)
    parser.add_argument(
        "--full_determinism",
        action="store_true",
        default=False,
        help="Enable reproducible behavior during distributed training",
    )
    parser.add_argument("--local_rank", type=int, default=-1, help="local_rank for deepspeed")
    parser.add_argument("--zero_stage", type=int, default=2, help="DeepSpeed ZeRO stage")
    parser.add_argument("--bf16", action="store_true", default=False, help="Enable bfloat16")
    parser.add_argument("--zpg", type=int, default=1, help="ZeRO++ max partition size")
    parser.add_argument("--adam_offload", action="store_true", default=False, help="Offload Adam Optimizer")
    parser.add_argument("--flash_attn", action="store_true", default=False, help="Enable FlashAttention2")
    parser.add_argument("--use_liger_kernel", action="store_true", default=False, help="Enable Liger Kernel")
    parser.add_argument("--grad_accum_dtype", type=str, default=None, help="Adam grad accum data type")
    parser.add_argument("--overlap_comm", action="store_true", default=False)
    parser.add_argument("--gradient_checkpointing_use_reentrant", action="store_true", default=False)
    parser.add_argument("--disable_fast_tokenizer", action="store_true", default=False)

    # SFT
    parser.add_argument("--max_epochs", type=int, default=2)
    parser.add_argument("--aux_loss_coef", type=float, default=0, help="MoE balancing loss")
    parser.add_argument("--pretrain", type=str, default=None)
    parser.add_argument("--learning_rate", type=float, default=5e-6)
    parser.add_argument("--lr_warmup_ratio", type=float, default=0.03)
    parser.add_argument("--pretrain_mode", action="store_true", default=False, help="Use pretrain loss")
    parser.add_argument("--lr_scheduler", type=str, default="cosine_with_min_lr")
    parser.add_argument("--l2", type=float, default=0, help="weight decay loss")
    parser.add_argument("--adam_betas", type=float, nargs=2, default=(0.9, 0.95), help="Betas for Adam optimizer")

    # ring-attention
    parser.add_argument("--ring_attn_size", type=int, default=1, help="Ring attention group size")
    parser.add_argument(
        "--ring_head_stride",
        type=int,
        default=1,
        help="the number of heads to do ring attention each time. "
        "It should be a divisor of the number of heads. "
        "A larger value may results in faster training but will consume more memory.",
    )

    # LoRA
    parser.add_argument("--load_in_4bit", action="store_true", default=False)
    parser.add_argument("--lora_rank", type=int, default=0)
    parser.add_argument("--lora_alpha", type=int, default=16)
    parser.add_argument("--target_modules", type=str, nargs="*", default="all-linear")
    parser.add_argument("--exclude_modules", type=str, nargs="*", default=None)
    parser.add_argument("--lora_dropout", type=float, default=0)

    # packing SFT samples without CrossAttention
    parser.add_argument("--packing_samples", action="store_true", default=False)

    # custom dataset
    parser.add_argument("--dataset", type=str, default=None, help="Path to the training dataset")
    parser.add_argument("--dataset_probs", type=str, default=None, help="Sampling probabilities for training datasets")
    parser.add_argument("--eval_dataset", type=str, default=None, help="Path to the evaluation dataset")
    parser.add_argument("--max_samples", type=int, default=1000000, help="Maximum number of samples to use")
    parser.add_argument("--train_split", type=str, default="train", help="train split of the HF dataset")
    parser.add_argument("--eval_split", type=str, default="test", help="test split of the dataset")
    parser.add_argument("--multiturn", action="store_true", default=False, help="Use compacted multiturn dataset")

    parser.add_argument("--input_key", type=str, default="input", help="JSON dataset key")
    parser.add_argument("--output_key", type=str, default=None, help="JSON dataset key")
    parser.add_argument("--input_template", type=str, default="User: {}\nAssistant: ")
    parser.add_argument(
        "--apply_chat_template", action="store_true", default=False, help="Use HF tokenizer chat template"
    )
    parser.add_argument("--tokenizer_chat_template", type=str, default=None)
    parser.add_argument("--max_len", type=int, default=2048, help="Max tokens for the samples")

    # wandb parameters
    parser.add_argument("--use_wandb", type=str, default=None)
    parser.add_argument("--wandb_org", type=str, default=None)
    parser.add_argument("--wandb_group", type=str, default=None)
    parser.add_argument("--wandb_project", type=str, default="openrlhf_train_sft")
    parser.add_argument(
        "--wandb_run_name",
        type=str,
        default="sft_%s" % datetime.now().strftime("%m%dT%H:%M"),
    )

    # TensorBoard parameters
    parser.add_argument("--use_tensorboard", type=str, default=None, help="TensorBoard logging path")

    # ModelScope parameters
    parser.add_argument("--use_ms", action="store_true", default=False)

    args = parser.parse_args()

    if args.multiturn:
        assert args.apply_chat_template, "apply_chat_template must be enabled when using multiturn format"

    if args.input_template and "{}" not in args.input_template:
        print("[Warning] {} not in args.input_template, set to None")
        args.input_template = None

    if args.input_template and "\\n" in args.input_template:
        print(
            "[Warning] input_template contains \\n chracters instead of newline. "
            "You likely want to pass $'\\n' in Bash or \"`n\" in PowerShell."
        )

    if args.packing_samples and not args.flash_attn:
        print("[Warning] Please --flash_attn to accelerate when --packing_samples is enabled.")
        args.flash_attn = True

    if args.ring_attn_size > 1:
        assert args.packing_samples, "packing_samples must be enabled when using ring attention"

    if args.use_ms:
        from modelscope.utils.hf_util import patch_hub

        # Patch hub to download models from modelscope to speed up.
        patch_hub()

    train(args)<|MERGE_RESOLUTION|>--- conflicted
+++ resolved
@@ -71,16 +71,6 @@
         True,
         True,
         train_dataset.collate_fn,
-<<<<<<< HEAD
-    )
-    eval_dataloader = strategy.setup_dataloader(
-        eval_dataset,
-        args.micro_train_batch_size,
-        True,
-        False,
-        eval_dataset.collate_fn,
-=======
->>>>>>> 64ad6d05
     )
 
     eval_dataloader = None
