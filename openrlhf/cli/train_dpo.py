--- conflicted
+++ resolved
@@ -168,11 +168,7 @@
     parser.add_argument("--ckpt_path", type=str, default="./ckpt/checkpoints_dpo")
     parser.add_argument("--max_ckpt_num", type=int, default=3)
     parser.add_argument("--max_ckpt_mem", type=int, default=1e8)
-<<<<<<< HEAD
-    parser.add_argument("--universal_ckpt", action="store_true", default=False)
-=======
     parser.add_argument("--use_ds_universal_ckpt", action="store_true", default=False)
->>>>>>> 96de8414
 
     # DeepSpeed
     parser.add_argument("--micro_train_batch_size", type=int, default=8, help="batch size per GPU")
