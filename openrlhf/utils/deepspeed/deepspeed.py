--- conflicted
+++ resolved
@@ -64,11 +64,7 @@
         # overlap_comm
         self.overlap_comm = getattr(args, "overlap_comm", False)
         self.torch_compile = getattr(args, "torch_compile", False)
-<<<<<<< HEAD
-        self.universal_ckpt = getattr(args, "universal_ckpt", False)
-=======
         self.use_ds_universal_ckpt = getattr(args, "use_ds_universal_ckpt", False)
->>>>>>> 96de8414
 
         self.is_rlhf = False
         self.time_steps = defaultdict(int)
@@ -245,11 +241,7 @@
             zpg=self.zpg,
             grad_accum_dtype=self.grad_accum_dtype,
             overlap_comm=self.overlap_comm,
-<<<<<<< HEAD
-            universal_ckpt=self.universal_ckpt,
-=======
             use_ds_universal_ckpt=self.use_ds_universal_ckpt,
->>>>>>> 96de8414
         )
 
         ds_config["train_micro_batch_size_per_gpu"] = self.micro_train_batch_size
