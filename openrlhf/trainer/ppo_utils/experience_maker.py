--- conflicted
+++ resolved
@@ -322,14 +322,10 @@
         action_log_probs = self.actor(sequences, num_actions, attention_mask, visual_inputs)
 
         # init log probs
-<<<<<<< HEAD
-        base_action_log_probs = self.initial_model(sequences, num_actions, attention_mask, visual_inputs)
-=======
         if self.initial_model is not None:
-            base_action_log_probs = self.initial_model(sequences, num_actions, attention_mask)
+            base_action_log_probs = self.initial_model(sequences, num_actions, attention_mask, visual_inputs)
         else:
             base_action_log_probs = None
->>>>>>> 12cfa3c4
 
         # values
         if self.critic is not None:
@@ -593,16 +589,10 @@
         if visual_inputs is not None:
             visual_inputs_cpu = {k: v.to("cpu") for k, v in visual_inputs.items()}        
         # init log probs
-<<<<<<< HEAD
-        base_action_log_probs_ref = self.initial_model.forward.remote(
-            sequences_cpu, num_actions, attention_mask_cpu, packed_seq_lens=packed_seq_lens, visual_inputs=visual_inputs_cpu
-        )
-=======
         if self.initial_model is not None:
             base_action_log_probs_ref = self.initial_model.forward.remote(
-                sequences_cpu, num_actions, attention_mask_cpu, packed_seq_lens=packed_seq_lens
+                sequences_cpu, num_actions, attention_mask_cpu, packed_seq_lens=packed_seq_lens,visual_inputs=visual_inputs_cpu
             )
->>>>>>> 12cfa3c4
 
             if args.colocate_actor_ref or args.colocate_all_models:
                 ray.get([base_action_log_probs_ref])
