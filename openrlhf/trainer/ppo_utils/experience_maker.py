--- conflicted
+++ resolved
@@ -8,12 +8,9 @@
 
 import ray
 import torch
-<<<<<<< HEAD
 from openrlhf.models.lmm_kits.base.data_processor import BaseDataProcessor, MMInputs
-=======
 
 from openrlhf.datasets.utils import zero_pad_sequences
->>>>>>> c438a86a
 from openrlhf.models.utils import compute_approx_kl, compute_reward, masked_mean, process_sequences
 from openrlhf.trainer.ray.launcher import PPORayActorGroup
 from openrlhf.utils.logging_utils import init_logger
@@ -125,7 +122,7 @@
     response_length: torch.Tensor
     total_length: torch.Tensor
     prompts: list[str]
-    visual_inputs: list[MMInputs]
+    visual_inputs: MMInputs
     labels: list[str]
 
     def __init__(
@@ -154,6 +151,7 @@
         sequences_list = self.sequences.split(split_size, dim=0)
         attention_mask_list = self.attention_mask.split(split_size, dim=0)
         action_mask_list = self.action_mask.split(split_size, dim=0)
+        visual_inputs_list = data_processor.split_input_batch(self.visual_inputs, split_size)
         sample_list = []
         for i, (seq, mask, action_mask) in enumerate(zip(sequences_list, attention_mask_list, action_mask_list)):
             sample = Samples()
@@ -164,7 +162,7 @@
             sample.total_length = sample.attention_mask.float().sum(dim=-1)
             sample.prompts = self.prompts[i * split_size : (i + 1) * split_size]
             sample.labels = self.labels[i * split_size : (i + 1) * split_size]
-            sample.visual_inputs = data_processor.make_input_batch(self.visual_inputs[i * split_size : (i + 1) * split_size])
+            sample.visual_inputs = data_processor.make_input_batch(visual_inputs_list[i * split_size : (i + 1) * split_size])
             sample_list.append(sample)
         return sample_list
 
@@ -271,12 +269,6 @@
         device = "cpu"
         experiences = []
 
-<<<<<<< HEAD
-        # Split samples into smaller batches for batched actor/critic/reward/ref forward pass
-        samples_list = rollout_samples.split(args.micro_rollout_batch_size, self.data_processor)
-
-=======
->>>>>>> c438a86a
         # Extract all information from samples in one pass
         # Convert samples into lists of tensors and metadata for batch processing
         sequences_list = [s.sequences for s in samples_list]
@@ -711,46 +703,6 @@
         all_outputs = sum(ray.get(all_output_refs), [])
 
         pad_token_id, eos_token_id = self.tokenizer.pad_token_id, self.tokenizer.eos_token_id
-<<<<<<< HEAD
-        sequences = []
-        for output in all_outputs:
-            # left padding input
-            # TODO(gzpan): check if trunc input to max_input_len?
-            input_len = len(output.prompt_token_ids)
-            input_ids = [pad_token_id] * (max_input_len - input_len) + list(output.prompt_token_ids)
-
-            # right padding output
-            # TODO(gzpan): check if trunc output to max_output_len?
-            output_len = len(output.outputs[0].token_ids)
-            output_ids = list(output.outputs[0].token_ids) + [pad_token_id] * (max_output_len - output_len)
-
-            # concat input and output
-            sequences.append(input_ids + output_ids)
-
-        sequences = torch.tensor(sequences)
-        sequences, attention_mask, action_mask = process_sequences(
-            sequences, max_input_len, eos_token_id, pad_token_id
-        )
-        sequences = sequences.to("cpu")
-        attention_mask = attention_mask.to("cpu")
-        action_mask = action_mask.to("cpu")
-        response_length = action_mask.float().sum(dim=-1)
-        total_length = attention_mask.float().sum(dim=-1)
-
-        visual_inputs = self.data_processor(all_prompts, self.prompt_max_len, device="cpu")
-        visual_inputs = self.data_processor.split_input_batch(visual_inputs)
-        rollout_samples = Samples(
-            sequences=sequences,
-            attention_mask=attention_mask,
-            action_mask=action_mask,
-            response_length=response_length,
-            total_length=total_length,
-            prompts=all_prompts,
-            visual_inputs=visual_inputs,
-            labels=all_labels,
-        )
-=======
->>>>>>> c438a86a
 
         # Group outputs by micro_rollout_batch_size
         samples_list = []
@@ -785,7 +737,7 @@
             action_mask = action_mask.to("cpu")
             response_length = action_mask.float().sum(dim=-1)
             total_length = attention_mask.float().sum(dim=-1)
-
+            visual_inputs = self.data_processor(batch_prompts, self.prompt_max_len, device="cpu")
             rollout_samples = Samples(
                 sequences=sequences,
                 attention_mask=attention_mask,
@@ -793,6 +745,7 @@
                 response_length=response_length,
                 total_length=total_length,
                 prompts=batch_prompts,
+                visual_inputs=visual_inputs,
                 labels=batch_labels,
             )
             samples_list.append(rollout_samples)
