--- conflicted
+++ resolved
@@ -25,18 +25,14 @@
 from openrlhf.utils.deepspeed import DeepspeedStrategy
 from openrlhf.utils.deepspeed.deepspeed_utils import offload_deepspeed_states, reload_deepspeed_states
 from openrlhf.utils.distributed_sampler import DistributedSampler
-<<<<<<< HEAD
-from openrlhf.utils.distributed_util import init_process_group
 from openrlhf.models.lmm_kits.utils import get_data_processor
 from peft.peft_model import PeftModel
-=======
 from openrlhf.utils.distributed_util import init_process_group, torch_dist_barrier_and_cuda_sync
 from openrlhf.utils.logging_utils import init_logger
 from openrlhf.utils.remote_rm_utils import remote_rm_fn_ray
 
 logger = init_logger(__name__)
 
->>>>>>> 64ad6d05
 from .launcher import BasePPORole
 from .utils import get_physical_gpu_id
 
@@ -190,11 +186,8 @@
 
         self.prompts_dataloader = prompts_dataloader
         self.pretrain_dataloader = pretrain_dataloader
-<<<<<<< HEAD
         self.replay_buffer.set_limit(prompts_dataloader.batch_size * args.n_samples_per_prompt)
-=======
         self.eval_dataloader = eval_dataloader
->>>>>>> 64ad6d05
 
         # Restore step and start_epoch
         steps = trained_steps + 1
@@ -214,12 +207,8 @@
                     episode, consumed_samples=0 if episode > start_episode else consumed_samples
                 )
 
-<<<<<<< HEAD
-            for rand_prompts, labels in self.prompts_dataloader:
+            for _, rand_prompts, labels in self.prompts_dataloader:
                 total_consumed_samples += len(rand_prompts)
-=======
-            for _, rand_prompts, labels in self.prompts_dataloader:
->>>>>>> 64ad6d05
                 for i, experience in enumerate(
                     self.experience_maker.make_experience_list(rand_prompts, labels, **self.generate_kwargs)
                 ):
@@ -393,10 +382,7 @@
         old_action_log_probs = experience.action_log_probs
         advantages = experience.advantages
         base_action_log_probs = experience.base_action_log_probs
-<<<<<<< HEAD
         visual_inputs = experience.visual_inputs
-=======
->>>>>>> 64ad6d05
 
         # actor loss
         action_log_probs, output = self.actor(
