--- conflicted
+++ resolved
@@ -15,15 +15,6 @@
 
 from openrlhf.datasets import PromptDataset, SFTDataset
 from openrlhf.models import Actor
-<<<<<<< HEAD
-from openrlhf.models.lmm_kits.utils import get_data_processor
-from openrlhf.trainer import PPOTrainer
-from openrlhf.trainer.ppo_utils import Experience, RemoteExperienceMaker
-from openrlhf.trainer.ray.vllm_engine import batch_vllm_engine_call
-from openrlhf.utils import blending_datasets
-from openrlhf.utils.deepspeed import DeepspeedStrategy
-from openrlhf.utils.deepspeed.deepspeed_utils import offload_deepspeed_states, reload_deepspeed_states
-=======
 from openrlhf.models.ring_attn_utils import pad_sequences, unpad_sequences
 from openrlhf.models.utils import compute_approx_kl, masked_mean, unpacking_samples
 from openrlhf.trainer import BasePPOTrainer
@@ -33,8 +24,8 @@
 from openrlhf.utils.deepspeed import DeepspeedStrategy
 from openrlhf.utils.deepspeed.deepspeed_utils import offload_deepspeed_states, reload_deepspeed_states
 from openrlhf.utils.distributed_sampler import DistributedSampler
->>>>>>> 96de8414
 from openrlhf.utils.distributed_util import init_process_group
+from openrlhf.models.lmm_kits.utils import get_data_processor
 from peft.peft_model import PeftModel
 from .launcher import BasePPORole
 from .utils import get_physical_gpu_id
@@ -271,11 +262,7 @@
             if self.strategy.args.deepspeed_enable_sleep:
                 self.reload_states()
 
-<<<<<<< HEAD
-            status.update(super().ppo_train(global_steps))
-=======
             status.update(self.ppo_train_actor(global_steps))
->>>>>>> 96de8414
 
             if self.strategy.args.deepspeed_enable_sleep:
                 self.offload_states()
@@ -382,6 +369,7 @@
             attention_mask = torch.cat(
                 [torch.full_like(s, i + 1) for i, s in enumerate(experience.sequences)], dim=0
             ).unsqueeze(0)
+            visual_inputs = experience.visual_inputs
             # pad seq makes the sequence a multiple of ring_attention_size.
             if self.strategy.ring_attn_group is not None:
                 pad_len, sequences, attention_mask, num_actions, packed_seq_lens = pad_sequences(
@@ -396,6 +384,7 @@
             num_actions = experience.action_mask.size(1)
             packed_seq_lens = None
             attention_mask = experience.attention_mask
+            visual_inputs = experience.visual_inputs
             if self.args.use_kl_loss and experience.base_action_log_probs is not None:
                 base_action_log_probs = experience.base_action_log_probs
 
@@ -408,6 +397,7 @@
             ring_attn_group=self.strategy.ring_attn_group,
             logps_allgather=True,
             packed_seq_lens=packed_seq_lens,
+            visual_inputs=visual_inputs
         )
         # unpad sequence ensures that pad tokens do not contribute to the loss calculation.
         if self.strategy.ring_attn_group is not None:
